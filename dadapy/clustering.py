# Copyright 2021-2022 The DADApy Authors. All Rights Reserved.
#
# Licensed under the Apache License, Version 2.0 (the "License");
# you may not use this file except in compliance with the License.
# You may obtain a copy of the License at
#
#     http://www.apache.org/licenses/LICENSE-2.0
#
# Unless required by applicable law or agreed to in writing, software
# distributed under the License is distributed on an "AS IS" BASIS,
# WITHOUT WARRANTIES OR CONDITIONS OF ANY KIND, either express or implied.
# See the License for the specific language governing permissions and
# limitations under the License.
# ==============================================================================

"""
The *clustering* module contains the *Clustering* class.

Density-based clustering algorithms are implemented as methods of this class.
"""

import multiprocessing
import time

import numpy as np
import scipy as sp

from dadapy._cython import cython_clustering as cf
from dadapy.density_estimation import DensityEstimation

cores = multiprocessing.cpu_count()


class Clustering(DensityEstimation):
    """Perform clustering using various density-based clustering algorithms.

    Inherits from the DensityEstimation class.

    Attributes:
        N_clusters (int): Number of clusters found
        cluster_assignment (list(int)): A list of length N containing the cluster assignment of each point as an
            integer from 0 to N_clusters-1.
        cluster_centers (list(int)): Indices of the centroids of each cluster (density peak)
        cluster_indices (list(list(int))): A list of lists. Each sublist contains the indices belonging to the
            corresponding cluster.
        log_den_bord (np.ndarray(float)): A matrix of dimensions N_clusters x N_clusters containing
            the estimated log density of the saddle point between each couple of peaks.
        log_den_bord_err (np.ndarray(float)): A matrix of dimensions N_clusters x N_clusters containing
            the estimated error on the log density of the saddle point between each couple of peaks.
        bord_indices (np.ndarray(float)): A matrix of dimensions N_clusters x N_clusters containing the indices of
            the saddle point between each couple of peaks.

    """

    def __init__(
        self, coordinates=None, distances=None, maxk=None, verbose=False, njobs=cores
    ):
        """Initialise the Clustering class."""
        super().__init__(
            coordinates=coordinates,
            distances=distances,
            maxk=maxk,
            verbose=verbose,
            njobs=njobs,
        )

        self.cluster_indices = None
        self.N_clusters = None
        self.cluster_assignment = None
        self.cluster_centers = None
        self.log_den_bord_err = None
        self.log_den_bord = None
        self.bord_indices = None

        self.delta = None  # Minimum distance from an element with higher density
        self.ref = None  # Index of the nearest element with higher density

    def compute_clustering_ADP(
        self,
        Z=1.65,
        halo=False,
<<<<<<< HEAD
=======
        density_algorithm="PAk",
        k=None,
>>>>>>> 3b548601
    ):
        """Compute clustering according to the algorithm DPA.

        The only free parameter is the merging factor Z, which controls how the different density peaks are merged
        together. The higher the Z, the more aggressive the merging, the smaller the number of clusters.
        The calculation is optimized though cython

        Args:
            Z(float): merging parameter
            halo (bool): compute (or not) the halo points
            density_algorithm (str): method to compute the local density.
                Use 'PAK' for adaptive neighbourhood, 'kNN' for fixed neighbourhood
            k (int): number of neighbours when using kNN algorithm

        Returns:
            cluster_assignment (np.ndarray(int)): assignment of points to specific clusters

        References:
            M. d’Errico, E. Facco, A. Laio, A. Rodriguez, Automatic topography  of  high-dimensional  data  sets  by
                non-parametric  density peak clustering, Information Sciences 560 (2021) 476–492

        """
        if self.log_den is None:
<<<<<<< HEAD
            self.compute_density_PAk()
=======

            if density_algorithm.lower() == "pak":
                self.compute_density_PAk()

            elif density_algorithm.lower() == "knn":
                assert k is not None, "provide k to estimate the density with kNN"
                self.compute_density_kNN(k=k)

            else:
                raise NameError(
                    f'density estimator name must be "PAK" or "kNN"; found {density_algorithm.lower()}'
                )
>>>>>>> 3b548601

        if self.verb:
            print("Clustering started")

        # Make all values of log_den positives (this is important to help convergence)
        # even when subtracting the value Z*log_den_err
        log_den_min = np.min(self.log_den - Z * self.log_den_err)

        log_den_c = self.log_den - log_den_min + 1

        # Putative modes of the PDF as preliminary clusters
        g = log_den_c - self.log_den_err

        # centers are point of max density  (max(g) ) within their optimal neighborhood (defined by kstar)
        seci = time.time()

        out = cf._compute_clustering(
            Z,
            halo,
            self.kstar,
            self.dist_indices.astype(int),
            self.maxk,
            self.verb,
            self.log_den_err,
            log_den_min,
            log_den_c,
            g,
            self.N,
        )

        secf = time.time()

        self.cluster_indices = out[0]
        self.N_clusters = out[1]
        self.cluster_assignment = out[2]
        self.cluster_centers = out[3]
        out_bord = out[4]
        log_den_min = out[5]
        self.log_den_bord_err = out[6]
        self.bord_indices = out[7]

        self.log_den_bord = out_bord + log_den_min - 1

        if self.verb:
            print(f"Clustering finished, {self.N_clusters} clusters found")
            print(f"total time is, {secf - seci}")

        return self.cluster_assignment

    def compute_DecGraph(self):
        """Compute the decision graph."""
        assert self.log_den is not None, "Compute density before"
        assert self.X is not None
        self.delta = np.zeros(self.N)
        self.ref = np.zeros(self.N, dtype="int")
        tt = np.arange(self.N)
        imax = []
        ncalls = 0
        for i in range(self.N):
            ll = tt[((self.log_den > self.log_den[i]) & (tt != i))]
            if ll.shape[0] > 0:
                a1, a2, a3 = np.intersect1d(
                    self.dist_indices[i, :], ll, return_indices=True, assume_unique=True
                )
                if a1.shape[0] > 0:
                    aa = np.min(a2)
                    self.delta[i] = self.distances[i, aa]
                    self.ref[i] = self.dist_indices[i, aa]
                else:
                    ncalls = ncalls + 1
                    dd = self.X[((self.log_den > self.log_den[i]) & (tt != i))]
                    ds = np.transpose(
                        sp.spatial.distance.cdist([np.transpose(self.X[i, :])], dd)
                    )
                    j = np.argmin(ds)
                    self.ref[i] = ll[j]
                    self.delta[i] = ds[j]
            else:
                self.delta[i] = -100.0
                imax.append(i)
        self.delta[imax] = 1.05 * np.max(self.delta)
        print("Number of points for which self.delta needed call to cdist=", ncalls)

    def compute_clustering_DP(self, dens_cut=0.0, delta_cut=0.0, halo=False):
        """Compute clustering using the Density Peak algorithm.

        Args:
            dens_cut (float): cutoff on density values
            delta_cut (float): cutoff on distance values
            halo (bool): use or not halo points

        Returns:
            cluster_assignment (np.ndarray(int)): assignment of points to specific clusters

        References:
            A. Rodriguez, A. Laio, Clustering by fast search and find of density peaks,
            Science 344 (6191) (2014) 1492–1496.
        """
        assert self.delta is not None
        ordered = np.argsort(-self.log_den)
        self.cluster_assignment = np.zeros(self.N, dtype="int")
        tt = np.arange(self.N)
        center_label = np.zeros(self.N, dtype="int")
        ncluster = -1
        for i in range(self.N):
            j = ordered[i]
            if (self.log_den[j] > dens_cut) & (self.delta[j] > delta_cut):
                ncluster = ncluster + 1
                self.cluster_assignment[j] = ncluster
                center_label[j] = ncluster
            else:
                self.cluster_assignment[j] = self.cluster_assignment[self.ref[j]]
                center_label[j] = -1
        self.centers = tt[(center_label != -1)]
        if halo:
            bord = np.zeros(self.N, dtype="int")
            halo = np.copy(self.cluster_assignment)

            for i in range(self.N):
                for j in self.dist_indices[i, :][(self.distances[i, :] <= self.dc[i])]:
                    if self.cluster_assignment[i] != self.cluster_assignment[j]:
                        bord[i] = 1
            halo_cutoff = np.zeros(ncluster + 1)
            halo_cutoff[:] = np.min(self.log_den) - 1
            for j in range(ncluster + 1):
                td = self.log_den[((bord == 1) & (self.cluster_assignment == j))]
                if td.size != 0:
                    halo_cutoff[j] = np.max(td)
            halo[tt[(self.log_den < halo_cutoff[self.cluster_assignment])]] = -1
            self.cluster_assignment = halo

        return self.cluster_assignment

<<<<<<< HEAD
    def compute_clustering_ADP_pure_python(  # noqa: C901
        self,
        Z=1.65,
        halo=False,
    ):
        """Compute ADP clustering, but without the cython optimization."""
        if self.log_den is None:
            self.compute_density_PAk()
=======
    def compute_clustering_ADP_pure_python(
        self, Z=1.65, halo=False, density_algorithm="PAk", k=None
    ):
        """Compute ADP clustering, but without the cython optimization."""
        if self.log_den is None:

            if density_algorithm.lower() == "pak":
                self.compute_density_PAk()

            elif density_algorithm.lower() == "knn":
                assert k is not None, "provide k to estimate the density with kNN"
                self.compute_density_kNN(k=k)

            else:
                raise NameError(
                    f'density estimator name must be "PAK" or "kNN"; found {density_algorithm.lower()}'
                )
>>>>>>> 3b548601

        if self.verb:
            print("Clustering started")

        # Make all values of log_den positives (this is important to help convergence)
        # even when subtracting the value Z*log_den_err
        log_den_min = np.min(self.log_den - Z * self.log_den_err)
        # define a "log_den_c" specific to perform clustering
        log_den_c = self.log_den - log_den_min + 1

        # Find the putative modes of the PDF as preliminary clusters
        sec = time.time()

        g = log_den_c - self.log_den_err

        centers = self._find_density_modes(g)

        Nclus = len(centers)

        if self.verb:
            print("Number of clusters before multimodality test=", Nclus)

        cluster_init, cl_struct = self._preliminary_cluster_assignment(g, centers)

        sec2 = time.time()
        if self.verb:
            print(
                "{0:0.2f} seconds clustering before multimodality test".format(
                    sec2 - sec
                )
            )

        # Find border points between putative clusters
        sec = time.time()

        (
            log_den_bord,
            log_den_bord_err,
            bord_index,
        ) = self._find_borders_between_clusters(
            Nclus, g, cl_struct, centers, cluster_init, log_den_c
        )

        sec2 = time.time()
        if self.verb:
            print("{0:0.2f} seconds identifying the borders".format(sec2 - sec))

        sec = time.time()
        surviving_clusters = self._multimodality_test(
            Nclus, Z, log_den_c, centers, cl_struct, log_den_bord, log_den_bord_err
        )

        sec2 = time.time()
        if self.verb:
            print("{0:0.2f} seconds with multimodality test".format(sec2 - sec))

        (
            N_clusters,
            cluster_assignment,
            cluster_indices,
            cluster_centers,
            log_den_bord,
            log_den_bord_err,
            bord_indices,
        ) = self._finalise_clustering(
            Nclus,
            halo,
            surviving_clusters,
            cl_struct,
            centers,
            log_den_bord,
            log_den_bord_err,
            bord_index,
            log_den_c,
        )

        self.cluster_indices = cluster_indices
        self.N_clusters = N_clusters
        self.cluster_assignment = cluster_assignment
        self.cluster_centers = cluster_centers
        self.log_den_bord = (
            log_den_bord + log_den_min - 1
        )  # remove wrong normalisation introduced earlier
        self.log_den_bord_err = log_den_bord_err
        self.bord_indices = bord_indices

        if self.verb:
            print("Clustering finished, {} clusters found".format(self.N_clusters))

        return self.cluster_assignment

    # ------------ helper methods for compute_clustering_ADP_pure_python ------------ #

    def _find_density_modes(self, g):
        """Find the modes of the density."""
        centers = []
        for i in range(self.N):
            t = 0
            for j in range(1, self.kstar[i] + 1):
                if g[i] < g[self.dist_indices[i, j]]:
                    t = 1
                    break

            # "i" is a center if it has no point at a higher density
            if t == 0:
                centers.append(i)

        # remove centers from list if they are neighbours of higher density points
        centers_iter = centers.copy()
        for i in centers_iter:
            l, m = np.where(self.dist_indices == i)
            for j in range(l.shape[0]):
                if (g[l[j]] > g[i]) & (m[j] <= self.kstar[l[j]]):
                    centers.remove(i)
                    break

        return centers

    def _preliminary_cluster_assignment(self, g, centers):
        """Find a preliminary assignment of points to the closest density peak.

        Args:
            g: scaled log density of points
            centers: preliminary density peaks

        Returns:
            cluster_init (list(int)): preliminary assignations of points to clusters
            cl_struct (list(list(int))): list of points in each cluster
        """
        # all points assigned to no clusters initially
        cluster_init = [-1] * self.N

        # assign centers to their own cluster
        for i in centers:
            cluster_init[i] = centers.index(i)

        # Get the rank of the elements in the g vector
        # sorted in decreasing order.
        sortg = np.argsort(-g)

        # Perform preliminary assignation to clusters
        for j in range(self.N):
            ele = sortg[j]
            nn = 0
            while cluster_init[ele] == -1:
                nn = nn + 1
                cluster_init[ele] = cluster_init[self.dist_indices[ele, nn]]

        # useful list of points in the clusters
        cl_struct = []
        for i in range(len(centers)):
            x1 = []
            for j in range(self.N):
                if cluster_init[j] == i:
                    x1.append(j)
            cl_struct.append(x1)

        return cluster_init, cl_struct

    def _find_borders_between_clusters(  # noqa: C901
        self, Nclus, g, cl_struct, centers, cluster_init, log_den_c
    ):
        """Find saddle points between clusters.

        Assume i and j are points belonging to the clusters c(i) and c(j).
        Then, point i is a border point between c(i) and c(j) if:
            a) It has in its neighborhood a point j belonging to other cluster.
            b) There are no other points belonging to c(i) nearer from point j
            c) It has the maximum density among the points that fulfill a) & b)

        Args:
            Nclus: number of clusters
            g: scaled log density of points
            cl_struct: points assigned to each cluster
            centers: density peaks
            cluster_init: cluster assignment
            log_den_c: log density of points

        Returns:
            log_den_bord: log density of the saddle points
            log_den_bord_err: error on the log density of saddle points
            bord_index: square matrix providing the index of the saddle point between any two peaks
        """
        log_den_bord = np.zeros((Nclus, Nclus), dtype=float)
        log_den_bord_err = np.zeros((Nclus, Nclus), dtype=float)

        # set all bord indices to -1 (no points) initially
        bord_index = np.ones((Nclus, Nclus), dtype=int) * -1

        for c in range(Nclus):
            for p1 in cl_struct[c]:
                if p1 in centers:
                    pp = -1

                else:
                    for k in range(1, self.kstar[p1] + 1):
                        p2 = self.dist_indices[p1, k]
                        pp = -1
                        if cluster_init[p2] != c:
                            pp = p2
                            cp = cluster_init[pp]
                            break
                if pp != -1:
                    for k in range(1, self.maxk):
                        po = self.dist_indices[pp, k]
                        if po == p1:
                            break
                        if cluster_init[po] == c:
                            pp = -1
                            break
                if pp != -1:
                    if g[p1] > log_den_bord[c][cp]:
                        log_den_bord[c][cp] = g[p1]
                        log_den_bord[cp][c] = g[p1]
                        bord_index[cp][c] = p1
                        bord_index[c][cp] = p1

        # fill in matrices of bord densities and errors in a symmetric way
        for i in range(Nclus - 1):
            for j in range(i + 1, Nclus):
                if bord_index[i][j] != -1:
                    log_den_bord[i][j] = log_den_c[bord_index[i][j]]
                    log_den_bord[j][i] = log_den_c[bord_index[j][i]]
                    log_den_bord_err[i][j] = self.log_den_err[bord_index[i][j]]
                    log_den_bord_err[j][i] = self.log_den_err[bord_index[j][i]]

        # set diagonal to -1
        for i in range(Nclus):
            log_den_bord[i][i] = -1.0
            log_den_bord_err[i][i] = 0.0

        return log_den_bord, log_den_bord_err, bord_index

    def _multimodality_test(
        self, Nclus, Z, log_den_c, centers, cl_struct, log_den_bord, log_den_bord_err
    ):
        """Merge couples of peaks if these are not statistically significant."""
        check = 1

        # all clusters are initialised as "surviving"
        surviving_clusters = [1] * Nclus

        while check == 1:

            # density and position of borders to be merged
            pos = []
            ipos = []
            jpos = []

            check = 0

            # check whether there are statistically not-significant couples of peaks
            for i in range(Nclus - 1):
                for j in range(i + 1, Nclus):
                    # differences in peaks i->j and j->i
                    a1 = log_den_c[centers[i]] - log_den_bord[i][j]
                    a2 = log_den_c[centers[j]] - log_den_bord[i][j]

                    # statistical thresholds
                    e1 = Z * (self.log_den_err[centers[i]] + log_den_bord_err[i][j])
                    e2 = Z * (self.log_den_err[centers[j]] + log_den_bord_err[i][j])

                    # if two peaks are not statistically significant, save their border
                    if a1 < e1 or a2 < e2:
                        check = 1
                        pos.append(log_den_bord[i][j])
                        ipos.append(i)
                        jpos.append(j)

            # merging process
            if check == 1:
                # start merging from border of higher density
                barrier_index = pos.index(max(pos))
                imod = ipos[barrier_index]
                jmod = jpos[barrier_index]

                # normalised log density of first and second peak to be merged
                c1 = (log_den_c[centers[imod]] - log_den_bord[imod][jmod]) / (
                    self.log_den_err[centers[imod]] + log_den_bord_err[imod][jmod]
                )
                c2 = (log_den_c[centers[jmod]] - log_den_bord[imod][jmod]) / (
                    self.log_den_err[centers[jmod]] + log_den_bord_err[imod][jmod]
                )

                # by default, the second peak is removed (c2) if however c1 < c2 the indices are
                # exchanged and the first cluster is removed instead
                if c1 < c2:
                    tmp = jmod
                    jmod = imod
                    imod = tmp

                # cluster jmod is removed
                surviving_clusters[jmod] = 0
                # log_den_bord between the removed peaks is set to -1 and error to 0
                log_den_bord[imod][jmod] = -1.0
                log_den_bord[jmod][imod] = -1.0
                log_den_bord_err[imod][jmod] = 0.0
                log_den_bord_err[jmod][imod] = 0.0

                # the points of the jmod peak are added to the imod peak
                cl_struct[imod].extend(cl_struct[jmod])
                cl_struct[jmod] = []

                # recompute the borders with the other peaks
                for i in range(Nclus):
                    if i != imod and i != jmod:
                        if log_den_bord[imod][i] < log_den_bord[jmod][i]:
                            log_den_bord[imod][i] = log_den_bord[jmod][i]
                            log_den_bord[i][imod] = log_den_bord[imod][i]
                            log_den_bord_err[imod][i] = log_den_bord_err[jmod][i]
                            log_den_bord_err[i][imod] = log_den_bord_err[imod][i]
                        log_den_bord[jmod][i] = -1
                        log_den_bord[i][jmod] = log_den_bord[jmod][i]
                        log_den_bord_err[jmod][i] = 0
                        log_den_bord_err[i][jmod] = log_den_bord_err[jmod][i]

        return surviving_clusters

    def _finalise_clustering(  # noqa: C901
        self,
        Nclus,
        halo,
        surviving_clusters,
        cl_struct,
        centers,
        log_den_bord,
        log_den_bord_err,
        bord_index,
        log_den_c,
    ):
        """Finalise clustering."""
        # compute final N_clusters, cluster_indices and cluster_centers
        N_clusters = 0
        cluster_indices = []
        cluster_centers = []
        nnum = []
        for j in range(Nclus):
            nnum.append(-1)
            if surviving_clusters[j] == 1:
                nnum[j] = N_clusters
                N_clusters += 1
                cluster_indices.append(cl_struct[j])
                cluster_centers.append(centers[j])

        # initialise the final arrays
        bord_indices_m = np.zeros((N_clusters, N_clusters), dtype=int)
        log_den_bord_m = np.zeros((N_clusters, N_clusters), dtype=float)
        log_den_bord_err_m = np.zeros((N_clusters, N_clusters), dtype=float)

        for j in range(Nclus):
            if surviving_clusters[j] == 1:
                jj = nnum[j]
                for k in range(Nclus):
                    if surviving_clusters[k] == 1:
                        kk = nnum[k]
                        log_den_bord_m[jj][kk] = log_den_bord[j][k]
                        log_den_bord_err_m[jj][kk] = log_den_bord_err[j][k]
                        bord_indices_m[jj][kk] = bord_index[j][k]

        Last_cls = np.empty(self.N, dtype=int)
        for j in range(N_clusters):
            for k in cluster_indices[j]:
                Last_cls[k] = j
        Last_cls_halo = np.copy(Last_cls)
        nh = 0
        for j in range(N_clusters):
            log_den_halo = max(log_den_bord_m[j])
            for k in cluster_indices[j]:
                if log_den_c[k] < log_den_halo:
                    nh = nh + 1
                    Last_cls_halo[k] = -1
        if halo:
            cluster_assignment = Last_cls_halo
        else:
            cluster_assignment = Last_cls

        log_den_bord_m = np.copy(log_den_bord_m)

        return (
            N_clusters,
            cluster_assignment,
            cluster_indices,
            cluster_centers,
            log_den_bord_m,
            log_den_bord_err_m,
            bord_indices_m,
        )<|MERGE_RESOLUTION|>--- conflicted
+++ resolved
@@ -79,11 +79,6 @@
         self,
         Z=1.65,
         halo=False,
-<<<<<<< HEAD
-=======
-        density_algorithm="PAk",
-        k=None,
->>>>>>> 3b548601
     ):
         """Compute clustering according to the algorithm DPA.
 
@@ -107,22 +102,7 @@
 
         """
         if self.log_den is None:
-<<<<<<< HEAD
             self.compute_density_PAk()
-=======
-
-            if density_algorithm.lower() == "pak":
-                self.compute_density_PAk()
-
-            elif density_algorithm.lower() == "knn":
-                assert k is not None, "provide k to estimate the density with kNN"
-                self.compute_density_kNN(k=k)
-
-            else:
-                raise NameError(
-                    f'density estimator name must be "PAK" or "kNN"; found {density_algorithm.lower()}'
-                )
->>>>>>> 3b548601
 
         if self.verb:
             print("Clustering started")
@@ -256,7 +236,6 @@
 
         return self.cluster_assignment
 
-<<<<<<< HEAD
     def compute_clustering_ADP_pure_python(  # noqa: C901
         self,
         Z=1.65,
@@ -265,25 +244,6 @@
         """Compute ADP clustering, but without the cython optimization."""
         if self.log_den is None:
             self.compute_density_PAk()
-=======
-    def compute_clustering_ADP_pure_python(
-        self, Z=1.65, halo=False, density_algorithm="PAk", k=None
-    ):
-        """Compute ADP clustering, but without the cython optimization."""
-        if self.log_den is None:
-
-            if density_algorithm.lower() == "pak":
-                self.compute_density_PAk()
-
-            elif density_algorithm.lower() == "knn":
-                assert k is not None, "provide k to estimate the density with kNN"
-                self.compute_density_kNN(k=k)
-
-            else:
-                raise NameError(
-                    f'density estimator name must be "PAK" or "kNN"; found {density_algorithm.lower()}'
-                )
->>>>>>> 3b548601
 
         if self.verb:
             print("Clustering started")
