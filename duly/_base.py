--- conflicted
+++ resolved
@@ -231,23 +231,12 @@
             self._mus_scaling_reduce_func, range_scaling=range_scaling
         )
 
-<<<<<<< HEAD
         # N0 = self.X.shape[0]
         # self.X = np.unique(self.X, axis = 0)
         #
         # self.N = self.X.shape[0]
         # if self.N != N0:
         #     print(f'{N0-self.N}/{N0} overlapping datapoints: keeping {self.N} unique elements')
-=======
-        N0 = self.X.shape[0]
-        self.X = np.unique(self.X, axis=0)
-
-        self.N = self.X.shape[0]
-        if self.N != N0:
-            print(
-                f"{N0-self.N}/{N0} overlapping datapoints: keeping {self.N} unique elements"
-            )
->>>>>>> d0df7346
 
         kwds = {"squared": True}
         chunked_results = list(
